@system-font-stack: -apple-system, BlinkMacSystemFont, "Segoe UI", "Roboto", "Oxygen", "Ubuntu", "Cantarell", "Fira Sans", "Droid Sans", "Helvetica Neue", Arial, sans-serif;
@font-family-base: @system-font-stack;
@font-family-mono: Consolas, "Andale Mono WT", "Andale Mono", "Lucida Console", "Lucida Sans Typewriter", "DejaVu Sans Mono", "Bitstream Vera Sans Mono", "Liberation Mono", "Nimbus Mono L", Monaco, "Courier New", Courier, monospace;

@line-height: 1.5;

@font-size-xs: (12rem / 16rem);  // 12px
@font-size-sm: (14rem / 16rem);  // 14px
@font-size-base: 1rem;           // 16px
@font-size-lg: (18rem / 16rem);  // 18px
@font-size-xl: (22rem / 16rem);  // 22px
@font-size-2xl: (30rem / 16rem); // 30px
@font-size-3xl: (40rem / 16rem); // 40px

@font-weight-hairline: 200;
@font-weight-thin: 300;
@font-weight-regular: 400;
@font-weight-medium: 600;
@font-weight-bold: 700;

<<<<<<< HEAD
// Sizes
.text-xs { font-size: @font-size-xs; }
.text-sm { font-size: @font-size-sm; }
=======
@text-light: @color-white;
@text-light-soft: fade(@color-white, 60%);
@text-light-softer: fade(@color-white, 45%);
@text-light-softest: fade(@color-white, 35%);

@text-dark-hue: @hue-slate;
@text-dark: hsl(@text-dark-hue, 10%, 25%);
@text-dark-soft: hsl(@text-dark-hue, 10%, 50%);
@text-dark-softer: hsl(@text-dark-hue, 10%, 65%);
@text-dark-softest: hsl(@text-dark-hue, 10%, 75%);

@text-brand: hsl(@hue-brand-primary, 100%, 40%);
@text-danger: @color-danger;

.text-xs   { font-size: @font-size-xs; }
.text-sm   { font-size: @font-size-sm; }
>>>>>>> fe7302a7
.text-base { font-size: @font-size-base; }
.text-lg { font-size: @font-size-lg; }
.text-xl { font-size: @font-size-xl; }
.text-2xl { font-size: @font-size-2xl; }
.text-3xl { font-size: @font-size-3xl; }

// Weights
.text-hairline { font-weight: @font-weight-hairline; }
.text-thin { font-weight: @font-weight-thin; }
.text-regular { font-weight: @font-weight-regular; }
.text-medium { font-weight: @font-weight-medium; }
.text-bold { font-weight: @font-weight-bold; }

// Colors
.text-light { color: @text-light; }
.text-light-soft { color: @text-light-soft; }
.text-light-softer { color: @text-light-softer; }
.text-light-softest { color: @text-light-softest; }

.text-dark { color: @text-dark; }
.text-dark-soft { color: @text-dark-soft; }
.text-dark-softer { color: @text-dark-softer; }
.text-dark-softest { color: @text-dark-softest; }

.text-brand { color: @text-brand; }
.text-danger { color: @text-danger; }

// Line heights
.leading-none { line-height: 1; }
.leading-tight { line-height: 1.25; }
.leading-normal { line-height: 1.5; }
.leading-loose { line-height: 2; }

// Horizontal alignment
.text-center { text-align: center; }
.text-left { text-align: left; }
.text-right { text-align: right; }

// Vertical alignment
.align-baseline { vertical-align: baseline; }
.align-top { vertical-align: top; }
.align-middle { vertical-align: middle; }
.align-bottom { vertical-align: bottom; }
.align-text-top { vertical-align: text-top; }
.align-text-bottom { vertical-align: text-bottom; }

// Styles
.text-em { font-style: italic; }
.text-uppercase { text-transform: uppercase; }
.text-underline { text-decoration: underline; }
.text-break { white-space: pre-line; }
.text-no-wrap { white-space: nowrap; }
.text-force-wrap { word-wrap: break-word; }
.text-smooth { -webkit-font-smoothing: antialiased; }
.text-spaced { letter-spacing: 0.05em; }
.text-strike { text-decoration: line-through; }
.text-shadow-solid { text-shadow: 0 2px 0 rgba(0,0,0,0.15); }
.text-mono { font-family: @font-family-mono; }
.text-ellipsis {
  overflow: hidden;
  text-overflow: ellipsis;
  white-space: nowrap;
}

.responsive({
  &text-xs { .text-xs; }
  &text-sm { .text-sm; }
  &text-base { .text-base; }
  &text-lg { .text-lg; }
  &text-xl { .text-xl; }
  &text-2xl { .text-2xl; }
  &text-3xl { .text-3xl; }
  &text-hairline { .text-hairline; }
  &text-thin { .text-thin; }
  &text-regular { .text-regular; }
  &text-medium { .text-medium; }
  &text-bold { .text-bold; }
  &text-light { .text-light; }
  &text-light-soft { .text-light-soft; }
  &text-light-softer { .text-light-softer; }
  &text-light-softest { .text-light-softest; }
  &text-dark { .text-dark; }
  &text-dark-soft { .text-dark-soft; }
  &text-dark-softer { .text-dark-softer; }
  &text-dark-softest { .text-dark-softest; }
  &text-brand { .text-brand; }
  &text-danger { .text-danger; }
  &leading-none { .leading-none; }
  &leading-tight { .leading-tight; }
  &leading-normal { .leading-normal; }
  &leading-loose { .leading-loose; }
  &text-center { .text-center; }
  &text-left { .text-left; }
  &text-right { .text-right; }
  &align-baseline { .align-baseline; }
  &align-top { .align-top; }
  &align-middle { .align-middle; }
  &align-bottom { .align-bottom; }
  &align-text-top { .align-text-top; }
  &align-text-bottom { .align-text-bottom; }
  &text-em { .text-em; }
  &text-uppercase { .text-uppercase; }
  &text-underline { .text-underline; }
  &text-break { .text-break; }
  &text-no-wrap { .text-no-wrap; }
  &text-force-wrap { .text-force-wrap; }
  &text-smooth { .text-smooth; }
  &text-spaced { .text-spaced; }
  &text-strike { .text-strike; }
  &text-shadow-solid { .text-shadow-solid; }
  &text-mono { .text-mono; }
  &text-ellipsis { .text-ellipsis; }
});<|MERGE_RESOLUTION|>--- conflicted
+++ resolved
@@ -1,9 +1,12 @@
+// Font family
 @system-font-stack: -apple-system, BlinkMacSystemFont, "Segoe UI", "Roboto", "Oxygen", "Ubuntu", "Cantarell", "Fira Sans", "Droid Sans", "Helvetica Neue", Arial, sans-serif;
 @font-family-base: @system-font-stack;
 @font-family-mono: Consolas, "Andale Mono WT", "Andale Mono", "Lucida Console", "Lucida Sans Typewriter", "DejaVu Sans Mono", "Bitstream Vera Sans Mono", "Liberation Mono", "Nimbus Mono L", Monaco, "Courier New", Courier, monospace;
 
+// Default line height
 @line-height: 1.5;
 
+// Sizes
 @font-size-xs: (12rem / 16rem);  // 12px
 @font-size-sm: (14rem / 16rem);  // 14px
 @font-size-base: 1rem;           // 16px
@@ -12,17 +15,14 @@
 @font-size-2xl: (30rem / 16rem); // 30px
 @font-size-3xl: (40rem / 16rem); // 40px
 
+// Weights
 @font-weight-hairline: 200;
 @font-weight-thin: 300;
 @font-weight-regular: 400;
 @font-weight-medium: 600;
 @font-weight-bold: 700;
 
-<<<<<<< HEAD
-// Sizes
-.text-xs { font-size: @font-size-xs; }
-.text-sm { font-size: @font-size-sm; }
-=======
+// Colors
 @text-light: @color-white;
 @text-light-soft: fade(@color-white, 60%);
 @text-light-softer: fade(@color-white, 45%);
@@ -37,9 +37,9 @@
 @text-brand: hsl(@hue-brand-primary, 100%, 40%);
 @text-danger: @color-danger;
 
-.text-xs   { font-size: @font-size-xs; }
-.text-sm   { font-size: @font-size-sm; }
->>>>>>> fe7302a7
+// Sizes
+.text-xs { font-size: @font-size-xs; }
+.text-sm { font-size: @font-size-sm; }
 .text-base { font-size: @font-size-base; }
 .text-lg { font-size: @font-size-lg; }
 .text-xl { font-size: @font-size-xl; }
